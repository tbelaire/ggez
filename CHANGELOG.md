--- conflicted
+++ resolved
@@ -6,12 +6,9 @@
  * We got an awesome logo! [#327](https://github.com/ggez/ggez/issues/327)
  * Added hooks to the `log` crate, so we will now output some logging data via it that clients may use.
  [#311](https://github.com/ggez/ggez/pull/331)
-<<<<<<< HEAD
  * There's now a functional and reasonably ergonomic [game template](https://github.com/ggez/game-template) repo that demonstrates how to use `ggez` with `specs`, `warmy`, `failure`, `log` and other useful tools.
-=======
  * Added `Font::new_px()` and `Font::from_bytes_px()` functions to create fonts that are specific pixel sizes 
  [#268](https://github.com/ggez/ggez/issues/268)
->>>>>>> 998dacd0
 
 ## Changed
 
